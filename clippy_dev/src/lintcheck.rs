// Run clippy on a fixed set of crates and collect the warnings.
// This helps observing the impact clippy changs have on a set of real-world code.
//
// When a new lint is introduced, we can search the results for new warnings and check for false
// positives.

#![cfg(feature = "lintcheck")]
#![allow(clippy::filter_map)]

use crate::clippy_project_root;

use std::collections::HashMap;
use std::process::Command;
use std::sync::atomic::{AtomicUsize, Ordering};
use std::{env, fmt, fs::write, path::PathBuf};

use clap::ArgMatches;
use rayon::prelude::*;
use serde::{Deserialize, Serialize};
use serde_json::Value;

/// List of sources to check, loaded from a .toml file
#[derive(Debug, Serialize, Deserialize)]
<<<<<<< HEAD
struct CrateList {
    crates: HashMap<String, TomlCrate>,
}

// crate data we stored in the toml, can have multiple versions per crate
// A single TomlCrate is laster mapped to several CrateSources in that case
=======
struct SourceList {
    crates: HashMap<String, TomlCrate>,
}

/// A crate source stored inside the .toml
/// will be translated into on one of the `CrateSource` variants
>>>>>>> 76a689d8
#[derive(Debug, Serialize, Deserialize)]
struct TomlCrate {
    name: String,
    versions: Option<Vec<String>>,
    git_url: Option<String>,
    git_hash: Option<String>,
    path: Option<String>,
<<<<<<< HEAD
}

// represents an archive we download from crates.io, or a git repo, or a local repo
#[derive(Debug, Serialize, Deserialize, Eq, Hash, PartialEq)]
enum CrateSource {
    CratesIo { name: String, version: String },
    Git { name: String, url: String, commit: String },
    Path { name: String, path: PathBuf },
}

// represents the extracted sourcecode of a crate
// we actually don't need to special-case git repos here because it does not matter for clippy, yay!
// (clippy only needs a simple path)
=======
    options: Option<Vec<String>>,
}

/// Represents an archive we download from crates.io, or a git repo, or a local repo/folder
/// Once processed (downloaded/extracted/cloned/copied...), this will be translated into a `Crate`
#[derive(Debug, Serialize, Deserialize, Eq, Hash, PartialEq, Ord, PartialOrd)]
enum CrateSource {
    CratesIo {
        name: String,
        version: String,
        options: Option<Vec<String>>,
    },
    Git {
        name: String,
        url: String,
        commit: String,
        options: Option<Vec<String>>,
    },
    Path {
        name: String,
        path: PathBuf,
        options: Option<Vec<String>>,
    },
}

/// Represents the actual source code of a crate that we ran "cargo clippy" on
>>>>>>> 76a689d8
#[derive(Debug)]
struct Crate {
    version: String,
    name: String,
    // path to the extracted sources that clippy can check
    path: PathBuf,
    options: Option<Vec<String>>,
}

/// A single warning that clippy issued while checking a `Crate`
#[derive(Debug)]
struct ClippyWarning {
    crate_name: String,
    crate_version: String,
    file: String,
    line: String,
    column: String,
    linttype: String,
    message: String,
<<<<<<< HEAD
    ice: bool,
=======
    is_ice: bool,
>>>>>>> 76a689d8
}

impl std::fmt::Display for ClippyWarning {
    fn fmt(&self, f: &mut fmt::Formatter<'_>) -> fmt::Result {
        writeln!(
            f,
            r#"{}-{}/{}:{}:{} {} "{}""#,
            &self.crate_name, &self.crate_version, &self.file, &self.line, &self.column, &self.linttype, &self.message
        )
    }
}

impl CrateSource {
    /// Makes the sources available on the disk for clippy to check.
    /// Clones a git repo and checks out the specified commit or downloads a crate from crates.io or
    /// copies a local folder
    fn download_and_extract(&self) -> Crate {
        match self {
<<<<<<< HEAD
            CrateSource::CratesIo { name, version } => {
=======
            CrateSource::CratesIo { name, version, options } => {
>>>>>>> 76a689d8
                let extract_dir = PathBuf::from("target/lintcheck/crates");
                let krate_download_dir = PathBuf::from("target/lintcheck/downloads");

                // url to download the crate from crates.io
                let url = format!("https://crates.io/api/v1/crates/{}/{}/download", name, version);
                println!("Downloading and extracting {} {} from {}", name, version, url);
                let _ = std::fs::create_dir("target/lintcheck/");
                let _ = std::fs::create_dir(&krate_download_dir);
                let _ = std::fs::create_dir(&extract_dir);

                let krate_file_path = krate_download_dir.join(format!("{}-{}.crate.tar.gz", name, version));
                // don't download/extract if we already have done so
                if !krate_file_path.is_file() {
                    // create a file path to download and write the crate data into
                    let mut krate_dest = std::fs::File::create(&krate_file_path).unwrap();
                    let mut krate_req = ureq::get(&url).call().unwrap().into_reader();
                    // copy the crate into the file
                    std::io::copy(&mut krate_req, &mut krate_dest).unwrap();

                    // unzip the tarball
                    let ungz_tar = flate2::read::GzDecoder::new(std::fs::File::open(&krate_file_path).unwrap());
                    // extract the tar archive
                    let mut archive = tar::Archive::new(ungz_tar);
                    archive.unpack(&extract_dir).expect("Failed to extract!");
                }
                // crate is extracted, return a new Krate object which contains the path to the extracted
                // sources that clippy can check
                Crate {
                    version: version.clone(),
                    name: name.clone(),
                    path: extract_dir.join(format!("{}-{}/", name, version)),
<<<<<<< HEAD
                }
            },
            CrateSource::Git { name, url, commit } => {
=======
                    options: options.clone(),
                }
            },
            CrateSource::Git {
                name,
                url,
                commit,
                options,
            } => {
>>>>>>> 76a689d8
                let repo_path = {
                    let mut repo_path = PathBuf::from("target/lintcheck/crates");
                    // add a -git suffix in case we have the same crate from crates.io and a git repo
                    repo_path.push(format!("{}-git", name));
                    repo_path
                };
                // clone the repo if we have not done so
                if !repo_path.is_dir() {
                    println!("Cloning {} and checking out {}", url, commit);
<<<<<<< HEAD
                    Command::new("git")
                        .arg("clone")
                        .arg(url)
                        .arg(&repo_path)
                        .output()
                        .expect("Failed to clone git repo!");
                }
                // check out the commit/branch/whatever
                Command::new("git")
                    .arg("checkout")
                    .arg(commit)
                    .output()
                    .expect("Failed to check out commit");
=======
                    if !Command::new("git")
                        .arg("clone")
                        .arg(url)
                        .arg(&repo_path)
                        .status()
                        .expect("Failed to clone git repo!")
                        .success()
                    {
                        eprintln!("Failed to clone {} into {}", url, repo_path.display())
                    }
                }
                // check out the commit/branch/whatever
                if !Command::new("git")
                    .arg("checkout")
                    .arg(commit)
                    .current_dir(&repo_path)
                    .status()
                    .expect("Failed to check out commit")
                    .success()
                {
                    eprintln!("Failed to checkout {} of repo at {}", commit, repo_path.display())
                }
>>>>>>> 76a689d8

                Crate {
                    version: commit.clone(),
                    name: name.clone(),
                    path: repo_path,
<<<<<<< HEAD
                }
            },
            CrateSource::Path { name, path } => {
=======
                    options: options.clone(),
                }
            },
            CrateSource::Path { name, path, options } => {
>>>>>>> 76a689d8
                use fs_extra::dir;

                // simply copy the entire directory into our target dir
                let copy_dest = PathBuf::from("target/lintcheck/crates/");

                // the source path of the crate we copied,  ${copy_dest}/crate_name
                let crate_root = copy_dest.join(name); // .../crates/local_crate

                if !crate_root.exists() {
                    println!("Copying {} to {}", path.display(), copy_dest.display());

                    dir::copy(path, &copy_dest, &dir::CopyOptions::new()).expect(&format!(
                        "Failed to copy from {}, to  {}",
                        path.display(),
                        crate_root.display()
                    ));
                } else {
                    println!(
                        "Not copying {} to {}, destination already exists",
                        path.display(),
                        crate_root.display()
                    );
                }

                Crate {
                    version: String::from("local"),
                    name: name.clone(),
                    path: crate_root,
<<<<<<< HEAD
=======
                    options: options.clone(),
>>>>>>> 76a689d8
                }
            },
        }
    }
}

impl Crate {
    /// Run `cargo clippy` on the `Crate` and collect and return all the lint warnings that clippy
    /// issued
    fn run_clippy_lints(
        &self,
        cargo_clippy_path: &PathBuf,
        target_dir_index: &AtomicUsize,
        thread_limit: usize,
        total_crates_to_lint: usize,
    ) -> Vec<ClippyWarning> {
        // advance the atomic index by one
        let index = target_dir_index.fetch_add(1, Ordering::SeqCst);
        // "loop" the index within 0..thread_limit
        let target_dir_index = index % thread_limit;
        let perc = ((index * 100) as f32 / total_crates_to_lint as f32) as u8;

        if thread_limit == 1 {
            println!(
                "{}/{} {}% Linting {} {}",
                index, total_crates_to_lint, perc, &self.name, &self.version
            );
        } else {
            println!(
                "{}/{} {}% Linting {} {} in target dir {:?}",
                index, total_crates_to_lint, perc, &self.name, &self.version, target_dir_index
            );
        }

        let cargo_clippy_path = std::fs::canonicalize(cargo_clippy_path).unwrap();

        let shared_target_dir = clippy_project_root().join("target/lintcheck/shared_target_dir");

        let mut args = vec!["--", "--message-format=json", "--", "--cap-lints=warn"];

<<<<<<< HEAD
        let all_output = std::process::Command::new(&cargo_clippy_path)
            .env("CARGO_TARGET_DIR", shared_target_dir)
=======
        if let Some(options) = &self.options {
            for opt in options {
                args.push(opt);
            }
        } else {
            args.extend(&["-Wclippy::pedantic", "-Wclippy::cargo"])
        }

        let all_output = std::process::Command::new(&cargo_clippy_path)
            // use the looping index to create individual target dirs
            .env(
                "CARGO_TARGET_DIR",
                shared_target_dir.join(format!("_{:?}", target_dir_index)),
            )
>>>>>>> 76a689d8
            // lint warnings will look like this:
            // src/cargo/ops/cargo_compile.rs:127:35: warning: usage of `FromIterator::from_iter`
            .args(&args)
            .current_dir(&self.path)
            .output()
            .unwrap_or_else(|error| {
                panic!(
                    "Encountered error:\n{:?}\ncargo_clippy_path: {}\ncrate path:{}\n",
                    error,
                    &cargo_clippy_path.display(),
                    &self.path.display()
                );
            });
        let stdout = String::from_utf8_lossy(&all_output.stdout);
        let output_lines = stdout.lines();
        let warnings: Vec<ClippyWarning> = output_lines
            .into_iter()
            // get all clippy warnings and ICEs
<<<<<<< HEAD
            .filter(|line| line.contains("clippy::") || line.contains("internal compiler error: "))
=======
            .filter(|line| filter_clippy_warnings(&line))
>>>>>>> 76a689d8
            .map(|json_msg| parse_json_message(json_msg, &self))
            .collect();
        warnings
    }
}

/// takes a single json-formatted clippy warnings and returns true (we are interested in that line)
/// or false (we aren't)
fn filter_clippy_warnings(line: &str) -> bool {
    // we want to collect ICEs because clippy might have crashed.
    // these are summarized later
    if line.contains("internal compiler error: ") {
        return true;
    }
    // in general, we want all clippy warnings
    // however due to some kind of bug, sometimes there are absolute paths
    // to libcore files inside the message
    // or we end up with cargo-metadata output (https://github.com/rust-lang/rust-clippy/issues/6508)

    // filter out these message to avoid unnecessary noise in the logs
    if line.contains("clippy::")
        && !(line.contains("could not read cargo metadata")
            || (line.contains(".rustup") && line.contains("toolchains")))
    {
        return true;
    }
    false
}

/// get the path to lintchecks crate sources .toml file, check LINTCHECK_TOML first but if it's
/// empty use the default path
fn lintcheck_config_toml(toml_path: Option<&str>) -> PathBuf {
    PathBuf::from(
        env::var("LINTCHECK_TOML").unwrap_or(
            toml_path
                .clone()
                .unwrap_or("clippy_dev/lintcheck_crates.toml")
                .to_string(),
        ),
    )
}

/// Builds clippy inside the repo to make sure we have a clippy executable we can use.
fn build_clippy() {
    let status = Command::new("cargo")
        .arg("build")
        .status()
        .expect("Failed to build clippy!");
    if !status.success() {
        eprintln!("Error: Failed to compile Clippy!");
        std::process::exit(1);
    }
}

<<<<<<< HEAD
// get a list of CrateSources we want to check from a "lintcheck_crates.toml" file.
fn read_crates(toml_path: Option<&str>) -> (String, Vec<CrateSource>) {
    let toml_path = PathBuf::from(toml_path.unwrap_or("clippy_dev/lintcheck_crates.toml"));
=======
/// Read a `toml` file and return a list of `CrateSources` that we want to check with clippy
fn read_crates(toml_path: Option<&str>) -> (String, Vec<CrateSource>) {
    let toml_path = lintcheck_config_toml(toml_path);
>>>>>>> 76a689d8
    // save it so that we can use the name of the sources.toml as name for the logfile later.
    let toml_filename = toml_path.file_stem().unwrap().to_str().unwrap().to_string();
    let toml_content: String =
        std::fs::read_to_string(&toml_path).unwrap_or_else(|_| panic!("Failed to read {}", toml_path.display()));
    let crate_list: SourceList =
        toml::from_str(&toml_content).unwrap_or_else(|e| panic!("Failed to parse {}: \n{}", toml_path.display(), e));
    // parse the hashmap of the toml file into a list of crates
    let tomlcrates: Vec<TomlCrate> = crate_list
        .crates
        .into_iter()
        .map(|(_cratename, tomlcrate)| tomlcrate)
        .collect();

    // flatten TomlCrates into CrateSources (one TomlCrates may represent several versions of a crate =>
    // multiple Cratesources)
    let mut crate_sources = Vec::new();
    tomlcrates.into_iter().for_each(|tk| {
        if let Some(ref path) = tk.path {
            crate_sources.push(CrateSource::Path {
<<<<<<< HEAD
                name: tk.name.clone(),
                path: PathBuf::from(path),
            });
        }

        // if we have multiple versions, save each one
        if let Some(ref versions) = tk.versions {
            versions.iter().for_each(|ver| {
                crate_sources.push(CrateSource::CratesIo {
                    name: tk.name.clone(),
                    version: ver.to_string(),
                });
            })
        }
        // otherwise, we should have a git source
        if tk.git_url.is_some() && tk.git_hash.is_some() {
            crate_sources.push(CrateSource::Git {
                name: tk.name.clone(),
                url: tk.git_url.clone().unwrap(),
                commit: tk.git_hash.clone().unwrap(),
            });
        }
=======
                name: tk.name.clone(),
                path: PathBuf::from(path),
                options: tk.options.clone(),
            });
        }

        // if we have multiple versions, save each one
        if let Some(ref versions) = tk.versions {
            versions.iter().for_each(|ver| {
                crate_sources.push(CrateSource::CratesIo {
                    name: tk.name.clone(),
                    version: ver.to_string(),
                    options: tk.options.clone(),
                });
            })
        }
        // otherwise, we should have a git source
        if tk.git_url.is_some() && tk.git_hash.is_some() {
            crate_sources.push(CrateSource::Git {
                name: tk.name.clone(),
                url: tk.git_url.clone().unwrap(),
                commit: tk.git_hash.clone().unwrap(),
                options: tk.options.clone(),
            });
        }
>>>>>>> 76a689d8
        // if we have a version as well as a git data OR only one git data, something is funky
        if tk.versions.is_some() && (tk.git_url.is_some() || tk.git_hash.is_some())
            || tk.git_hash.is_some() != tk.git_url.is_some()
        {
            eprintln!("tomlkrate: {:?}", tk);
            if tk.git_hash.is_some() != tk.git_url.is_some() {
                panic!("Error: Encountered TomlCrate with only one of git_hash and git_url!");
            }
            if tk.path.is_some() && (tk.git_hash.is_some() || tk.versions.is_some()) {
                panic!("Error: TomlCrate can only have one of 'git_.*', 'version' or 'path' fields");
            }
            unreachable!("Failed to translate TomlCrate into CrateSource!");
        }
    });
<<<<<<< HEAD
=======
    // sort the crates
    crate_sources.sort();

>>>>>>> 76a689d8
    (toml_filename, crate_sources)
}

/// Parse the json output of clippy and return a `ClippyWarning`
fn parse_json_message(json_message: &str, krate: &Crate) -> ClippyWarning {
    let jmsg: Value = serde_json::from_str(&json_message).unwrap_or_else(|e| panic!("Failed to parse json:\n{:?}", e));

    ClippyWarning {
        crate_name: krate.name.to_string(),
        crate_version: krate.version.to_string(),
        file: jmsg["message"]["spans"][0]["file_name"]
            .to_string()
            .trim_matches('"')
            .into(),
        line: jmsg["message"]["spans"][0]["line_start"]
            .to_string()
            .trim_matches('"')
            .into(),
        column: jmsg["message"]["spans"][0]["text"][0]["highlight_start"]
            .to_string()
            .trim_matches('"')
            .into(),
        linttype: jmsg["message"]["code"]["code"].to_string().trim_matches('"').into(),
        message: jmsg["message"]["message"].to_string().trim_matches('"').into(),
<<<<<<< HEAD
        ice: json_message.contains("internal compiler error: "),
=======
        is_ice: json_message.contains("internal compiler error: "),
>>>>>>> 76a689d8
    }
}

/// Generate a short list of occuring lints-types and their count
fn gather_stats(clippy_warnings: &[ClippyWarning]) -> String {
    // count lint type occurrences
    let mut counter: HashMap<&String, usize> = HashMap::new();
    clippy_warnings
        .iter()
        .for_each(|wrn| *counter.entry(&wrn.linttype).or_insert(0) += 1);

    // collect into a tupled list for sorting
    let mut stats: Vec<(&&String, &usize)> = counter.iter().map(|(lint, count)| (lint, count)).collect();
    // sort by "000{count} {clippy::lintname}"
    // to not have a lint with 200 and 2 warnings take the same spot
    stats.sort_by_key(|(lint, count)| format!("{:0>4}, {}", count, lint));

    stats
        .iter()
        .map(|(lint, count)| format!("{} {}\n", lint, count))
        .collect::<String>()
}

/// check if the latest modification of the logfile is older than the modification date of the
/// clippy binary, if this is true, we should clean the lintchec shared target directory and recheck
fn lintcheck_needs_rerun(toml_path: Option<&str>) -> bool {
    let clippy_modified: std::time::SystemTime = {
        let mut times = ["target/debug/clippy-driver", "target/debug/cargo-clippy"]
            .iter()
            .map(|p| {
                std::fs::metadata(p)
                    .expect("failed to get metadata of file")
                    .modified()
                    .expect("failed to get modification date")
            });
        // the lates modification of either of the binaries
        std::cmp::max(times.next().unwrap(), times.next().unwrap())
    };

    let logs_modified: std::time::SystemTime = std::fs::metadata(lintcheck_config_toml(toml_path))
        .expect("failed to get metadata of file")
        .modified()
        .expect("failed to get modification date");

    // if clippys modification time is bigger (older) than the logs mod time, we need to rerun lintcheck
    clippy_modified > logs_modified
}

/// lintchecks `main()` function
pub fn run(clap_config: &ArgMatches) {
    println!("Compiling clippy...");
    build_clippy();
    println!("Done compiling");

    let clap_toml_path = clap_config.value_of("crates-toml");

    // if the clippy bin is newer than our logs, throw away target dirs to force clippy to
    // refresh the logs
    if lintcheck_needs_rerun(clap_toml_path) {
        let shared_target_dir = "target/lintcheck/shared_target_dir";
        match std::fs::metadata(&shared_target_dir) {
            Ok(metadata) => {
                if metadata.is_dir() {
                    println!("Clippy is newer than lint check logs, clearing lintcheck shared target dir...");
                    std::fs::remove_dir_all(&shared_target_dir)
                        .expect("failed to remove target/lintcheck/shared_target_dir");
                }
            },
            Err(_) => { // dir probably does not exist, don't remove anything
            },
        }
    }

    let cargo_clippy_path: PathBuf = PathBuf::from("target/debug/cargo-clippy")
        .canonicalize()
        .expect("failed to canonicalize path to clippy binary");

    // assert that clippy is found
    assert!(
        cargo_clippy_path.is_file(),
        "target/debug/cargo-clippy binary not found! {}",
        cargo_clippy_path.display()
    );

    let clippy_ver = std::process::Command::new("target/debug/cargo-clippy")
        .arg("--version")
        .output()
        .map(|o| String::from_utf8_lossy(&o.stdout).into_owned())
        .expect("could not get clippy version!");

    // download and extract the crates, then run clippy on them and collect clippys warnings
    // flatten into one big list of warnings

<<<<<<< HEAD
    let (filename, crates) = read_crates(clap_config.value_of("crates-toml"));
=======
    let (filename, crates) = read_crates(clap_toml_path);
>>>>>>> 76a689d8

    let clippy_warnings: Vec<ClippyWarning> = if let Some(only_one_crate) = clap_config.value_of("only") {
        // if we don't have the specified crate in the .toml, throw an error
        if !crates.iter().any(|krate| {
            let name = match krate {
                CrateSource::CratesIo { name, .. } => name,
                CrateSource::Git { name, .. } => name,
                CrateSource::Path { name, .. } => name,
            };
            name == only_one_crate
        }) {
            eprintln!(
                "ERROR: could not find crate '{}' in clippy_dev/lintcheck_crates.toml",
                only_one_crate
            );
            std::process::exit(1);
        }

        // only check a single crate that was passed via cmdline
        crates
            .into_iter()
            .map(|krate| krate.download_and_extract())
            .filter(|krate| krate.name == only_one_crate)
            .map(|krate| krate.run_clippy_lints(&cargo_clippy_path, &AtomicUsize::new(0), 1, 1))
            .flatten()
            .collect()
    } else {
        let counter = std::sync::atomic::AtomicUsize::new(0);

        // Ask rayon for thread count. Assume that half of that is the number of physical cores
        // Use one target dir for each core so that we can run N clippys in parallel.
        // We need to use different target dirs because cargo would lock them for a single build otherwise,
        // killing the parallelism. However this also means that deps will only be reused half/a
        // quarter of the time which might result in a longer wall clock runtime

        // This helps when we check many small crates with dep-trees that don't have a lot of branches in
        // order to achive some kind of parallelism

        // by default, use a single thread
        let num_cpus = match clap_config.value_of("threads") {
            Some(threads) => {
                let threads: usize = threads
                    .parse()
                    .expect(&format!("Failed to parse '{}' to a digit", threads));
                if threads == 0 {
                    // automatic choice
                    // Rayon seems to return thread count so half that for core count
                    (rayon::current_num_threads() / 2) as usize
                } else {
                    threads
                }
            },
            // no -j passed, use a single thread
            None => 1,
        };

        let num_crates = crates.len();

        // check all crates (default)
        crates
            .into_par_iter()
            .map(|krate| krate.download_and_extract())
            .map(|krate| krate.run_clippy_lints(&cargo_clippy_path, &counter, num_cpus, num_crates))
            .flatten()
            .collect()
    };

<<<<<<< HEAD
    // generate some stats:

    // grab crashes/ICEs, save the crate name and the ice message
    let ices: Vec<(&String, &String)> = clippy_warnings
        .iter()
        .filter(|warning| warning.ice)
        .map(|w| (&w.crate_name, &w.message))
        .collect();

    // count lint type occurrences
    let mut counter: HashMap<&String, usize> = HashMap::new();
    clippy_warnings
        .iter()
        .for_each(|wrn| *counter.entry(&wrn.linttype).or_insert(0) += 1);

    // collect into a tupled list for sorting
    let mut stats: Vec<(&&String, &usize)> = counter.iter().map(|(lint, count)| (lint, count)).collect();
    // sort by "000{count} {clippy::lintname}"
    // to not have a lint with 200 and 2 warnings take the same spot
    stats.sort_by_key(|(lint, count)| format!("{:0>4}, {}", count, lint));
=======
    // generate some stats
    let stats_formatted = gather_stats(&clippy_warnings);
>>>>>>> 76a689d8

    // grab crashes/ICEs, save the crate name and the ice message
    let ices: Vec<(&String, &String)> = clippy_warnings
        .iter()
        .filter(|warning| warning.is_ice)
        .map(|w| (&w.crate_name, &w.message))
        .collect();

    let mut all_msgs: Vec<String> = clippy_warnings.iter().map(|warning| warning.to_string()).collect();
    all_msgs.sort();
    all_msgs.push("\n\n\n\nStats\n\n".into());
    all_msgs.push(stats_formatted);

    // save the text into lintcheck-logs/logs.txt
    let mut text = clippy_ver; // clippy version number on top
    text.push_str(&format!("\n{}", all_msgs.join("")));
    text.push_str("ICEs:\n");
    ices.iter()
        .for_each(|(cratename, msg)| text.push_str(&format!("{}: '{}'", cratename, msg)));

    let file = format!("lintcheck-logs/{}_logs.txt", filename);
<<<<<<< HEAD
=======
    println!("Writing logs to {}", file);
>>>>>>> 76a689d8
    write(file, text).unwrap();
}<|MERGE_RESOLUTION|>--- conflicted
+++ resolved
@@ -21,21 +21,12 @@
 
 /// List of sources to check, loaded from a .toml file
 #[derive(Debug, Serialize, Deserialize)]
-<<<<<<< HEAD
-struct CrateList {
-    crates: HashMap<String, TomlCrate>,
-}
-
-// crate data we stored in the toml, can have multiple versions per crate
-// A single TomlCrate is laster mapped to several CrateSources in that case
-=======
 struct SourceList {
     crates: HashMap<String, TomlCrate>,
 }
 
 /// A crate source stored inside the .toml
 /// will be translated into on one of the `CrateSource` variants
->>>>>>> 76a689d8
 #[derive(Debug, Serialize, Deserialize)]
 struct TomlCrate {
     name: String,
@@ -43,21 +34,6 @@
     git_url: Option<String>,
     git_hash: Option<String>,
     path: Option<String>,
-<<<<<<< HEAD
-}
-
-// represents an archive we download from crates.io, or a git repo, or a local repo
-#[derive(Debug, Serialize, Deserialize, Eq, Hash, PartialEq)]
-enum CrateSource {
-    CratesIo { name: String, version: String },
-    Git { name: String, url: String, commit: String },
-    Path { name: String, path: PathBuf },
-}
-
-// represents the extracted sourcecode of a crate
-// we actually don't need to special-case git repos here because it does not matter for clippy, yay!
-// (clippy only needs a simple path)
-=======
     options: Option<Vec<String>>,
 }
 
@@ -84,7 +60,6 @@
 }
 
 /// Represents the actual source code of a crate that we ran "cargo clippy" on
->>>>>>> 76a689d8
 #[derive(Debug)]
 struct Crate {
     version: String,
@@ -104,11 +79,7 @@
     column: String,
     linttype: String,
     message: String,
-<<<<<<< HEAD
-    ice: bool,
-=======
     is_ice: bool,
->>>>>>> 76a689d8
 }
 
 impl std::fmt::Display for ClippyWarning {
@@ -127,11 +98,7 @@
     /// copies a local folder
     fn download_and_extract(&self) -> Crate {
         match self {
-<<<<<<< HEAD
-            CrateSource::CratesIo { name, version } => {
-=======
             CrateSource::CratesIo { name, version, options } => {
->>>>>>> 76a689d8
                 let extract_dir = PathBuf::from("target/lintcheck/crates");
                 let krate_download_dir = PathBuf::from("target/lintcheck/downloads");
 
@@ -163,11 +130,6 @@
                     version: version.clone(),
                     name: name.clone(),
                     path: extract_dir.join(format!("{}-{}/", name, version)),
-<<<<<<< HEAD
-                }
-            },
-            CrateSource::Git { name, url, commit } => {
-=======
                     options: options.clone(),
                 }
             },
@@ -177,7 +139,6 @@
                 commit,
                 options,
             } => {
->>>>>>> 76a689d8
                 let repo_path = {
                     let mut repo_path = PathBuf::from("target/lintcheck/crates");
                     // add a -git suffix in case we have the same crate from crates.io and a git repo
@@ -187,21 +148,6 @@
                 // clone the repo if we have not done so
                 if !repo_path.is_dir() {
                     println!("Cloning {} and checking out {}", url, commit);
-<<<<<<< HEAD
-                    Command::new("git")
-                        .arg("clone")
-                        .arg(url)
-                        .arg(&repo_path)
-                        .output()
-                        .expect("Failed to clone git repo!");
-                }
-                // check out the commit/branch/whatever
-                Command::new("git")
-                    .arg("checkout")
-                    .arg(commit)
-                    .output()
-                    .expect("Failed to check out commit");
-=======
                     if !Command::new("git")
                         .arg("clone")
                         .arg(url)
@@ -224,22 +170,15 @@
                 {
                     eprintln!("Failed to checkout {} of repo at {}", commit, repo_path.display())
                 }
->>>>>>> 76a689d8
 
                 Crate {
                     version: commit.clone(),
                     name: name.clone(),
                     path: repo_path,
-<<<<<<< HEAD
-                }
-            },
-            CrateSource::Path { name, path } => {
-=======
                     options: options.clone(),
                 }
             },
             CrateSource::Path { name, path, options } => {
->>>>>>> 76a689d8
                 use fs_extra::dir;
 
                 // simply copy the entire directory into our target dir
@@ -268,10 +207,7 @@
                     version: String::from("local"),
                     name: name.clone(),
                     path: crate_root,
-<<<<<<< HEAD
-=======
                     options: options.clone(),
->>>>>>> 76a689d8
                 }
             },
         }
@@ -312,10 +248,6 @@
 
         let mut args = vec!["--", "--message-format=json", "--", "--cap-lints=warn"];
 
-<<<<<<< HEAD
-        let all_output = std::process::Command::new(&cargo_clippy_path)
-            .env("CARGO_TARGET_DIR", shared_target_dir)
-=======
         if let Some(options) = &self.options {
             for opt in options {
                 args.push(opt);
@@ -330,7 +262,6 @@
                 "CARGO_TARGET_DIR",
                 shared_target_dir.join(format!("_{:?}", target_dir_index)),
             )
->>>>>>> 76a689d8
             // lint warnings will look like this:
             // src/cargo/ops/cargo_compile.rs:127:35: warning: usage of `FromIterator::from_iter`
             .args(&args)
@@ -349,11 +280,7 @@
         let warnings: Vec<ClippyWarning> = output_lines
             .into_iter()
             // get all clippy warnings and ICEs
-<<<<<<< HEAD
-            .filter(|line| line.contains("clippy::") || line.contains("internal compiler error: "))
-=======
             .filter(|line| filter_clippy_warnings(&line))
->>>>>>> 76a689d8
             .map(|json_msg| parse_json_message(json_msg, &self))
             .collect();
         warnings
@@ -408,15 +335,9 @@
     }
 }
 
-<<<<<<< HEAD
-// get a list of CrateSources we want to check from a "lintcheck_crates.toml" file.
-fn read_crates(toml_path: Option<&str>) -> (String, Vec<CrateSource>) {
-    let toml_path = PathBuf::from(toml_path.unwrap_or("clippy_dev/lintcheck_crates.toml"));
-=======
 /// Read a `toml` file and return a list of `CrateSources` that we want to check with clippy
 fn read_crates(toml_path: Option<&str>) -> (String, Vec<CrateSource>) {
     let toml_path = lintcheck_config_toml(toml_path);
->>>>>>> 76a689d8
     // save it so that we can use the name of the sources.toml as name for the logfile later.
     let toml_filename = toml_path.file_stem().unwrap().to_str().unwrap().to_string();
     let toml_content: String =
@@ -436,30 +357,6 @@
     tomlcrates.into_iter().for_each(|tk| {
         if let Some(ref path) = tk.path {
             crate_sources.push(CrateSource::Path {
-<<<<<<< HEAD
-                name: tk.name.clone(),
-                path: PathBuf::from(path),
-            });
-        }
-
-        // if we have multiple versions, save each one
-        if let Some(ref versions) = tk.versions {
-            versions.iter().for_each(|ver| {
-                crate_sources.push(CrateSource::CratesIo {
-                    name: tk.name.clone(),
-                    version: ver.to_string(),
-                });
-            })
-        }
-        // otherwise, we should have a git source
-        if tk.git_url.is_some() && tk.git_hash.is_some() {
-            crate_sources.push(CrateSource::Git {
-                name: tk.name.clone(),
-                url: tk.git_url.clone().unwrap(),
-                commit: tk.git_hash.clone().unwrap(),
-            });
-        }
-=======
                 name: tk.name.clone(),
                 path: PathBuf::from(path),
                 options: tk.options.clone(),
@@ -485,7 +382,6 @@
                 options: tk.options.clone(),
             });
         }
->>>>>>> 76a689d8
         // if we have a version as well as a git data OR only one git data, something is funky
         if tk.versions.is_some() && (tk.git_url.is_some() || tk.git_hash.is_some())
             || tk.git_hash.is_some() != tk.git_url.is_some()
@@ -500,12 +396,9 @@
             unreachable!("Failed to translate TomlCrate into CrateSource!");
         }
     });
-<<<<<<< HEAD
-=======
     // sort the crates
     crate_sources.sort();
 
->>>>>>> 76a689d8
     (toml_filename, crate_sources)
 }
 
@@ -530,11 +423,7 @@
             .into(),
         linttype: jmsg["message"]["code"]["code"].to_string().trim_matches('"').into(),
         message: jmsg["message"]["message"].to_string().trim_matches('"').into(),
-<<<<<<< HEAD
-        ice: json_message.contains("internal compiler error: "),
-=======
         is_ice: json_message.contains("internal compiler error: "),
->>>>>>> 76a689d8
     }
 }
 
@@ -628,11 +517,7 @@
     // download and extract the crates, then run clippy on them and collect clippys warnings
     // flatten into one big list of warnings
 
-<<<<<<< HEAD
-    let (filename, crates) = read_crates(clap_config.value_of("crates-toml"));
-=======
     let (filename, crates) = read_crates(clap_toml_path);
->>>>>>> 76a689d8
 
     let clippy_warnings: Vec<ClippyWarning> = if let Some(only_one_crate) = clap_config.value_of("only") {
         // if we don't have the specified crate in the .toml, throw an error
@@ -700,31 +585,8 @@
             .collect()
     };
 
-<<<<<<< HEAD
-    // generate some stats:
-
-    // grab crashes/ICEs, save the crate name and the ice message
-    let ices: Vec<(&String, &String)> = clippy_warnings
-        .iter()
-        .filter(|warning| warning.ice)
-        .map(|w| (&w.crate_name, &w.message))
-        .collect();
-
-    // count lint type occurrences
-    let mut counter: HashMap<&String, usize> = HashMap::new();
-    clippy_warnings
-        .iter()
-        .for_each(|wrn| *counter.entry(&wrn.linttype).or_insert(0) += 1);
-
-    // collect into a tupled list for sorting
-    let mut stats: Vec<(&&String, &usize)> = counter.iter().map(|(lint, count)| (lint, count)).collect();
-    // sort by "000{count} {clippy::lintname}"
-    // to not have a lint with 200 and 2 warnings take the same spot
-    stats.sort_by_key(|(lint, count)| format!("{:0>4}, {}", count, lint));
-=======
     // generate some stats
     let stats_formatted = gather_stats(&clippy_warnings);
->>>>>>> 76a689d8
 
     // grab crashes/ICEs, save the crate name and the ice message
     let ices: Vec<(&String, &String)> = clippy_warnings
@@ -746,9 +608,6 @@
         .for_each(|(cratename, msg)| text.push_str(&format!("{}: '{}'", cratename, msg)));
 
     let file = format!("lintcheck-logs/{}_logs.txt", filename);
-<<<<<<< HEAD
-=======
     println!("Writing logs to {}", file);
->>>>>>> 76a689d8
     write(file, text).unwrap();
 }